// Copyright 2015 MaidSafe.net limited.
//
// This SAFE Network Software is licensed to you under (1) the MaidSafe.net Commercial License,
// version 1.0 or later, or (2) The General Public License (GPL), version 3, depending on which
// licence you accepted on initial access to the Software (the "Licences").
//
// By contributing code to the SAFE Network Software, or to this project generally, you agree to be
// bound by the terms of the MaidSafe Contributor Agreement, version 1.0.  This, along with the
// Licenses can be found in the root directory of this project at LICENSE, COPYING and CONTRIBUTOR.
//
// Unless required by applicable law or agreed to in writing, the SAFE Network Software distributed
// under the GPL Licence is distributed on an "AS IS" BASIS, WITHOUT WARRANTIES OR CONDITIONS OF ANY
// KIND, either express or implied.
//
// Please review the Licences for the specific language governing permissions and limitations
// relating to use of the SAFE Network Software.

use ctrlc::CtrlC;
use maidsafe_utilities::serialisation;
use routing::{Authority, Data, DataRequest, Event, RequestContent, RequestMessage,
              ResponseContent, ResponseMessage, RoutingMessage};
use std::sync::{Arc, Mutex};
use std::sync::mpsc::{self, Receiver, Sender};
use std::thread;
use xor_name::XorName;

use error::InternalError;
use personas::immutable_data_manager::ImmutableDataManager;
use personas::maid_manager::MaidManager;
use personas::mpid_manager::MpidManager;
use personas::pmid_manager::PmidManager;
use personas::pmid_node::PmidNode;
use personas::structured_data_manager::StructuredDataManager;
use types::{Refresh, RefreshValue};

#[cfg(not(all(test, feature = "use-mock-routing")))]
pub type RoutingNode = ::routing::Node;

#[cfg(all(test, feature = "use-mock-routing"))]
pub type RoutingNode = ::mock_routing::MockRoutingNode;

#[allow(unused)]
/// Main struct to hold all personas and Routing instance
pub struct Vault {
    immutable_data_manager: ImmutableDataManager,
    maid_manager: MaidManager,
    mpid_manager: MpidManager,
    pmid_manager: PmidManager,
    pmid_node: PmidNode,
    structured_data_manager: StructuredDataManager,
    stop_receiver: Option<Receiver<()>>,
    app_event_sender: Option<Sender<Event>>,
}

impl Vault {
    pub fn run() {
        let (stop_sender, stop_receiver) = mpsc::channel();

        // Handle Ctrl+C to properly stop the vault instance.
        // TODO: this should probably be moved over to main.
        CtrlC::set_handler(move || {
            let _ = stop_sender.send(());
        });

        // TODO - Keep retrying to construct new Vault until returns Ok() rather than using unwrap?
        let _ = unwrap_result!(unwrap_result!(Vault::new(None, stop_receiver)).do_run());
    }

    fn new(app_event_sender: Option<Sender<Event>>,
           stop_receiver: Receiver<()>)
           -> Result<Vault, InternalError> {
        ::sodiumoxide::init();

        Ok(Vault {
            immutable_data_manager: ImmutableDataManager::new(),
            maid_manager: MaidManager::new(),
            mpid_manager: MpidManager::new(),
            pmid_manager: PmidManager::new(),
            pmid_node: try!(PmidNode::new()),
            structured_data_manager: StructuredDataManager::new(),
            stop_receiver: Some(stop_receiver),
            app_event_sender: app_event_sender,
        })
    }

    fn do_run(&mut self) -> Result<(), InternalError> {
        let (routing_sender, routing_receiver) = mpsc::channel();

        let routing_node = try!(RoutingNode::new(routing_sender));
        let routing_node1 = Arc::new(Mutex::new(Some(routing_node)));
        let routing_node2 = routing_node1.clone();

        // Take the stop_receiver from self, so we can move it into the stop thread.
        let stop_receiver = self.stop_receiver.take().unwrap();

        // Listen for stop event and destroy the routing node if one is received.  Destroying it
        // will close the routing event channel, stopping the main event loop.
        let stop_thread_handle = thread::spawn(move || {
            let _ = stop_receiver.recv();
            let _ = routing_node1.lock().unwrap().take();

            stop_receiver
        });

        for event in routing_receiver.iter() {
            let routing_node = routing_node2.lock().unwrap();

            if routing_node.is_none() {
                break;
            }

            let routing_node = routing_node.as_ref().unwrap();

            trace!("Vault {} received an event from routing: {:?}",
                   unwrap_result!(routing_node.name()),
                   event);

            let _ = self.app_event_sender
                        .clone()
                        .and_then(|sender| Some(sender.send(event.clone())));

            if let Err(error) = match event {
                Event::Request(request) => self.on_request(routing_node, request),
                Event::Response(response) => self.on_response(routing_node, response),
                Event::NodeAdded(node_added) => self.on_node_added(routing_node, node_added),
                Event::NodeLost(node_lost) => self.on_node_lost(routing_node, node_lost),
                Event::Connected => self.on_connected(),
                Event::Disconnected => self.on_disconnected(),
            } {
                warn!("Failed to handle event: {:?}", error);
            }

            self.pmid_manager.check_timeout(routing_node);
        }

        // Return the stop_receiver back to self, in case we want to call do_run again.
        self.stop_receiver = Some(stop_thread_handle.join().unwrap());

        Ok(())
    }

    fn on_request(&mut self,
                  routing_node: &RoutingNode,
                  request: RequestMessage)
                  -> Result<(), InternalError> {
        match (&request.src, &request.dst, &request.content) {
            // ================== Get ==================
            (&Authority::Client{ .. },
             &Authority::NaeManager(_),
             &RequestContent::Get(DataRequest::Immutable(_, _), _)) => {
                self.immutable_data_manager.handle_get(routing_node, &request)
            }
            (&Authority::Client{ .. },
             &Authority::NaeManager(_),
             &RequestContent::Get(DataRequest::Structured(_, _), _)) => {
                self.structured_data_manager.handle_get(routing_node, &request)
            }
            (&Authority::NaeManager(_),
             &Authority::ManagedNode(_),
             &RequestContent::Get(DataRequest::Immutable(_, _), _)) => {
                self.pmid_node.handle_get(routing_node, &request)
            }
            // ================== Put ==================
            (&Authority::Client{ .. },
             &Authority::ClientManager(_),
             &RequestContent::Put(Data::Immutable(_), _)) |
            (&Authority::Client{ .. },
             &Authority::ClientManager(_),
             &RequestContent::Put(Data::Structured(_), _)) => {
                self.maid_manager.handle_put(routing_node, &request)
            }
            (&Authority::Client{ .. },
             &Authority::ClientManager(_),
             &RequestContent::Put(Data::Plain(_), _)) |
            (&Authority::ClientManager(_),
             &Authority::ClientManager(_),
             &RequestContent::Put(Data::Plain(_), _)) => {
                self.mpid_manager.handle_put(routing_node, &request)
            }
            (&Authority::ClientManager(_),
             &Authority::NaeManager(_),
             &RequestContent::Put(Data::Immutable(ref data), ref message_id)) => {
                self.immutable_data_manager.handle_put(routing_node, data, message_id, &request)
            }
            (&Authority::ClientManager(_),
             &Authority::NaeManager(_),
             &RequestContent::Put(Data::Structured(_), _)) => {
                self.structured_data_manager.handle_put(routing_node, &request)
            }
            (&Authority::NaeManager(_),
             &Authority::NodeManager(_),
             &RequestContent::Put(Data::Immutable(_), _)) => {
                self.pmid_manager.handle_put(routing_node, &request)
            }
            (&Authority::NodeManager(_),
             &Authority::ManagedNode(_),
             &RequestContent::Put(Data::Immutable(_), _)) => self.pmid_node.handle_put(routing_node, &request),
            // ================== Post ==================
            (&Authority::Client{ .. },
             &Authority::NaeManager(_),
             &RequestContent::Post(Data::Structured(_), _)) => {
                self.structured_data_manager.handle_post(routing_node, &request)
            }
            (&Authority::Client{ .. },
             &Authority::ClientManager(_),
             &RequestContent::Post(Data::Plain(_), _)) |
            (&Authority::ClientManager(_),
             &Authority::ClientManager(_),
             &RequestContent::Post(Data::Plain(_), _)) => {
                self.mpid_manager.handle_post(routing_node, &request)
            }
            // ================== Delete ==================
            (&Authority::Client{ .. },
             &Authority::ClientManager(_),
             &RequestContent::Delete(Data::Plain(_), _)) => {
                self.mpid_manager.handle_delete(routing_node, &request)
            }
            (&Authority::Client{ .. },
             &Authority::NaeManager(_),
             &RequestContent::Delete(Data::Structured(_), _)) => {
                self.structured_data_manager.handle_delete(routing_node, &request)
            }
            // ================== Refresh ==================
            (src, dst, &RequestContent::Refresh(ref serialised_refresh)) => {
                self.on_refresh(src, dst, serialised_refresh)
            }
            // ================== Invalid Request ==================
            _ => Err(InternalError::UnknownMessageType(RoutingMessage::Request(request.clone()))),
        }
    }

    fn on_response(&mut self,
                   routing_node: &RoutingNode,
                   response: ResponseMessage)
                   -> Result<(), InternalError> {
        match (&response.src, &response.dst, &response.content) {
            // ================== GetSuccess ==================
            (&Authority::ManagedNode(_),
             &Authority::NaeManager(_),
             &ResponseContent::GetSuccess(Data::Immutable(_), _)) => {
                self.immutable_data_manager.handle_get_success(routing_node, &response)
            }
            // ================== GetFailure ==================
            (&Authority::ManagedNode(ref pmid_node),
             &Authority::NaeManager(_),
             &ResponseContent::GetFailure{ ref id, ref request, ref external_error_indicator }) => {
                self.immutable_data_manager
                    .handle_get_failure(routing_node,
                                        pmid_node,
                                        id,
                                        request,
                                        external_error_indicator)
            }
            // ================== PutSuccess ==================
            (&Authority::NaeManager(_),
             &Authority::ClientManager(_),
             &ResponseContent::PutSuccess(_, ref message_id)) => {
                self.maid_manager.handle_put_success(routing_node, message_id)
            }
<<<<<<< HEAD
            (&Authority::NodeManager(_),
             &Authority::NaeManager(_),
             &ResponseContent::PutSuccess(_, ref message_id)) => {
                self.immutable_data_manager.handle_put_success(message_id, &response)
=======
            (&Authority::ManagedNode(pmid_node),
             &Authority::NodeManager(_),
             &ResponseContent::PutSuccess(_, ref message_id)) => {
                self.pmid_manager.handle_put_success(routing_node, &pmid_node, message_id)
>>>>>>> 6cc80aae
            }
            // ================== PutFailure ==================
            (&Authority::NaeManager(_),
             &Authority::ClientManager(_),
             &ResponseContent::PutFailure{ ref id, ref external_error_indicator, .. }) => {
                self.maid_manager.handle_put_failure(routing_node, id, external_error_indicator)
            }
            (&Authority::ManagedNode(_),
             &Authority::NodeManager(_),
             &ResponseContent::PutFailure{ ref request, .. }) => {
                self.pmid_manager.handle_put_failure(routing_node, request)
            }
            (&Authority::ClientManager(_),
             &Authority::ClientManager(_),
             &ResponseContent::PutFailure{ ref request, .. }) => {
                self.mpid_manager.handle_put_failure(routing_node, request)
            }
            // ================== Invalid Response ==================
            _ => Err(InternalError::UnknownMessageType(RoutingMessage::Response(response.clone()))),
        }
    }

    fn on_node_added(&mut self,
                     routing_node: &RoutingNode,
                     node_added: XorName)
                     -> Result<(), InternalError> {
        self.maid_manager.handle_churn(routing_node);
        self.immutable_data_manager.handle_node_added(routing_node, node_added);
        self.structured_data_manager.handle_churn(routing_node);
        self.pmid_manager.handle_churn(routing_node);
        self.mpid_manager.handle_churn(routing_node);
        Ok(())
    }

    fn on_node_lost(&mut self,
                    routing_node: &RoutingNode,
                    node_lost: XorName)
                    -> Result<(), InternalError> {
        self.maid_manager.handle_churn(routing_node);
        self.immutable_data_manager.handle_node_lost(routing_node, node_lost);
        self.structured_data_manager.handle_churn(routing_node);
        self.pmid_manager.handle_churn(routing_node);
        self.mpid_manager.handle_churn(routing_node);
        Ok(())
    }

    fn on_connected(&self) -> Result<(), InternalError> {
        // TODO: what is expected to be done here?
        debug!("Vault connected");
        // assert_eq!(kademlia_routing_table::GROUP_SIZE, self.immutable_data_manager.nodes_in_table_len());
        Ok(())
    }

    fn on_disconnected(&self) -> Result<(), InternalError> {
        // TODO: restart event loop with new routing object, discarding all current data
        debug!("Vault disconnected");
        Ok(())
    }

    fn on_refresh(&mut self,
                  src: &Authority,
                  dst: &Authority,
                  serialised_refresh: &Vec<u8>)
                  -> Result<(), InternalError> {
        let refresh = try!(serialisation::deserialise::<Refresh>(serialised_refresh));
        match (src, dst, &refresh.value) {
            (&Authority::ClientManager(_),
             &Authority::ClientManager(_),
             &RefreshValue::MaidManagerAccount(ref account)) => {
                Ok(self.maid_manager.handle_refresh(refresh.name, account.clone()))
            }
            (&Authority::ClientManager(_),
             &Authority::ClientManager(_),
             &RefreshValue::MpidManagerAccount(ref account,
                                               ref stored_messages,
                                               ref received_headers)) => {
                Ok(self.mpid_manager
                       .handle_refresh(refresh.name, account, stored_messages, received_headers))
            }
            (&Authority::NaeManager(_),
             &Authority::NaeManager(_),
             &RefreshValue::ImmutableDataManagerAccount(ref account)) => {
                Ok(self.immutable_data_manager.handle_refresh(refresh.name, account.clone()))
            }
            (&Authority::NaeManager(_),
             &Authority::NaeManager(_),
             &RefreshValue::StructuredDataManager(ref structured_data)) => {
                self.structured_data_manager.handle_refresh(structured_data.clone())
            }
            (&Authority::NodeManager(_),
             &Authority::NodeManager(_),
             &RefreshValue::PmidManagerAccount(ref account)) => {
                Ok(self.pmid_manager.handle_refresh(refresh.name, account.clone()))
            }
            _ => Err(InternalError::UnknownRefreshType(src.clone(), dst.clone(), refresh.clone())),
        }
    }
}



// #[cfg(all(test, not(feature = "use-mock-routing")))]
// mod test {
//     use super::*;
//     use kademlia_routing_table::GROUP_SIZE;
//     use maidsafe_utilities::log;
//     use maidsafe_utilities::thread::RaiiThreadJoiner;
//     use personas::immutable_data_manager;
//     use rand::random;
//     use routing::{Authority, Data, DataRequest, Event, FullId, ImmutableData, ImmutableDataType, RequestContent,
//                   RequestMessage, ResponseContent, ResponseMessage, StructuredData};
//     use routing::Client as RoutingClient;
//     use std::io::Write;
//     use std::sync::mpsc::{self, Receiver, Sender};
//     use std::thread;
//     use time::{Duration, SteadyTime};
//     use utils::generate_random_vec_u8;
//     use xor_name::XorName;

//     struct VaultComms {
//         notifier: Receiver<(Event)>,
//         killer: Sender<()>,
//         _raii_thread_joiner: Option<RaiiThreadJoiner>,
//     }

//     impl VaultComms {
//         fn new(index: usize) -> VaultComms {
//             println!("Starting vault {}", index);
//             let (event_sender, event_receiver) = mpsc::channel();
//             let (stop_sender, stop_receiver) = mpsc::channel();

//             let mut vault = unwrap_result!(Vault::new(Some(event_sender), stop_receiver));
//             let join_handle = Some(RaiiThreadJoiner::new(thread!(format!("Vault {} worker", index),
//                                                                  move || unwrap_result!(vault.do_run()))));
//             let vault_comms = VaultComms {
//                 notifier: event_receiver,
//                 killer: stop_sender,
//                 _raii_thread_joiner: join_handle,
//             };
//             // let mut temp_comms = vec![vault_comms];
//             thread::sleep(::std::time::Duration::from_secs(3 + index as u64));
//             // let _ = unwrap_result!(wait_for_hits(&temp_comms,
//             //                                      10,
//             //                                      index,
//             //                                      Duration::seconds(10 * (index + 1) as i64)));
//             // temp_comms.remove(0)
//             vault_comms
//         }

//         fn stop(&mut self) {
//             let _ = self.killer.send(());
//         }
//     }

//     struct Client {
//         routing: RoutingClient,
//         receiver: ::std::sync::mpsc::Receiver<Data>,
//         name: XorName,
//     }

//     impl Client {
//         fn new() -> Client {
//             let client_receiving = |routing_receiver: Receiver<Event>,
//                                     network_event_sender: Sender<Event>,
//                                     client_sender: Sender<Data>| {
//                 let _ = thread::spawn(move || {
//                     while let Ok(event) = routing_receiver.recv() {
//                         match event {
//                             Event::Request(request) => panic!("Received {:?}", request),
//                             Event::Response(response) => {
//                                 info!("Received {:?}", response);
//                                 match response {
//                                     ResponseMessage{ content: ResponseContent::GetSuccess(data, _), .. } => {
//                                         let _ = client_sender.send(data);
//                                     }
//                                     _ => unreachable!("Unexpected {:?}", response),
//                                 }
//                             }
//                             Event::Churn{ .. } => info!("client received a churn"),
//                             Event::Connected => unwrap_result!(network_event_sender.send(Event::Connected)),
//                         };
//                     }
//                 });
//             };
//             let (routing_sender, routing_receiver) = mpsc::channel();
//             let (network_event_sender, network_event_receiver) = mpsc::channel();
//             let (data_sender, data_receiver) = mpsc::channel();
//             let _ = client_receiving(routing_receiver, network_event_sender, data_sender);

//             let id = FullId::new();
//             let client_name = id.public_id().name().clone();
//             let client_routing = unwrap_result!(RoutingClient::new(routing_sender, Some(id)));
//             let starting_time = SteadyTime::now();
//             let time_limit = Duration::minutes(1);
//             loop {
//                 match network_event_receiver.try_recv() {
//                     Ok(Event::Connected) => break,
//                     Err(_) => (),
//                     _ => panic!("Failed to connect"),
//                 }
//                 ::std::thread::sleep(::std::time::Duration::from_millis(100));
//                 if starting_time + time_limit < ::time::SteadyTime::now() {
//                     panic!("new client can't get bootstrapped in expected duration");
//                 }
//             }
//             Client {
//                 routing: client_routing,
//                 receiver: data_receiver,
//                 name: client_name,
//             }
//         }
//     }

//     struct Environment {
//         vaults_comms: Vec<VaultComms>,
//         client: Client,
//     }

//     impl Environment {
//         fn new() -> Environment {
//             log::init(true);
//             Self::show_warning();

//             remove_files();
//             create_empty_files();

//             let mut vaults_comms = Vec::new();
//             for i in 0..Self::network_size() {
//                 vaults_comms.push(VaultComms::new(i));
//             }

//             Environment {
//                 vaults_comms: vaults_comms,
//                 client: Client::new(),
//             }
//         }

//         #[cfg(windows)]
//         fn show_warning() {
//             println!("\nIf this test hangs, stopping the process with ctrl+C will not suffice.");
//             println!("You should kill the process via the Task Manager, or by running:");
//             println!("  taskkill /f /fi \"imagename eq safe_vault-*\" /im *\n");
//         }

//         #[cfg(not(windows))]
//         fn show_warning() {
//             println!("");
//         }

//         fn network_size() -> usize {
//             GROUP_SIZE as usize
//         }

//         fn consume_vaults_events(&self, time_limit: ::time::Duration) {
//             let starting_time = ::time::SteadyTime::now();
//             loop {
//                 for i in 0..self.vaults_comms.len() {
//                     match self.vaults_comms[i].notifier.try_recv() {
//                         Err(_) => {}
//                         Ok(event) => debug!("vault {} received event {:?}", i, event),
//                     }
//                 }
//                 let duration = ::std::time::Duration::from_millis(1);
//                 ::std::thread::sleep(duration);
//                 if starting_time + time_limit < ::time::SteadyTime::now() {
//                     break;
//                 }
//             }
//         }

//         fn stop_all_vaults(&mut self) {
//             for ref mut vault_comms in &mut self.vaults_comms {
//                 vault_comms.stop();
//             }
//         }
//     }

//     impl Drop for Environment {
//         fn drop(&mut self) {
//             // self.client.routing.stop();
//             self.stop_all_vaults();
//             remove_files();
//         }
//     }

//     // expected_tag: 1 -- Authority::NaeManager
//     //               3 -- Authority::ManagedNode for put request
//     //              10 -- Event::Churn
//     //              20 -- Event::Refresh(type_tag -- 2) for immutable_data test
//     //              21 -- Event::Refresh(type_tag -- 5) for structured_data test
//     //              30 -- Event::Response -- PutResponseError from DM to PM
//     fn wait_for_hits(vaults_comms: &Vec<VaultComms>,
//                      expected_tag: u32,
//                      expected_hits: usize,
//                      time_limit: ::time::Duration)
//                      -> Result<Vec<usize>, String> {
//         let starting_time = ::time::SteadyTime::now();
//         let mut hit_vaults = vec![];
//         while hit_vaults.len() < expected_hits {
//             for i in 0..vaults_comms.len() {
//                 match vaults_comms[i].notifier.try_recv() {
//                     Err(_) => {}
//                     Ok(Event::Request(RequestMessage{ src, dst, content })) => {
//                         debug!("as {:?} received request: {:?} from {:?}",
//                                dst,
//                                content,
//                                src);
//                         match (expected_tag, dst, content) {
//                             (1, Authority::NaeManager(_), _) => hit_vaults.push(i),
//                             (3, Authority::ManagedNode(_), RequestContent::Put(_, _)) => hit_vaults.push(i),
//                             _ => {}
//                         }
//                     }
//                     Ok(Event::Response(ResponseMessage{ src, dst, content })) => {
//                         debug!("as {:?} received response: {:?} from {:?}",
//                                dst,
//                                content,
//                                src);
//                         match (expected_tag, content, dst, src) {
//                             (30,
//                              ResponseContent::PutFailure{ .. },
//                              Authority::NodeManager(_),
//                              Authority::NaeManager(_)) => hit_vaults.push(i),
//                             _ => {}
//                         }
//                     }
//                     Ok(Event::Churn{ .. }) => {
//                         if expected_tag == 10 {
//                             hit_vaults.push(i);
//                         }
//                     }
//                     Ok(_) => {}
//                 }
//             }
//             let duration = ::std::time::Duration::from_millis(1);
//             ::std::thread::sleep(duration);
//             if starting_time + time_limit < ::time::SteadyTime::now() {
//                 // As this function is only to be used in testing code, and a partially
//                 // established environment / testing result having a high chance indicates a failure
//                 // in code.  So here use panic to terminate the testing directly.
//                 return Err(format!("Failed to get {} hits within the expected duration.  Only hit vaults {:?}",
//                                    expected_hits,
//                                    hit_vaults));
//             }
//         }
//         Ok(hit_vaults)
//     }

//     fn wait_for_client_get(client_receiver: &::std::sync::mpsc::Receiver<Data>,
//                            expected_data: Data,
//                            time_limit: ::time::Duration) {
//         let starting_time = ::time::SteadyTime::now();
//         loop {
//             match client_receiver.try_recv() {
//                 Err(_) => {}
//                 Ok(data) => {
//                     assert_eq!(data, expected_data);
//                     break;
//                 }
//             }
//             let duration = ::std::time::Duration::from_millis(1);
//             ::std::thread::sleep(duration);
//             if starting_time + time_limit < ::time::SteadyTime::now() {
//                 panic!("wait_for_client_get can't resolve within the expected duration");
//             }
//         }
//     }

//     fn get_file_name(extension: &'static str) -> ::std::path::PathBuf {
//         let mut name = ::crust::exe_file_stem().unwrap_or(::std::path::Path::new("unknown").to_path_buf());
//         name.set_extension(extension);
//         name
//     }

//     fn remove_file(extension: &'static str) {
//         let _ = ::crust::current_bin_dir().and_then(|mut cur_bin_dir| {
//             cur_bin_dir.push(get_file_name(extension));
//             ::std::fs::remove_file(cur_bin_dir).map_err(|error| ::crust::error::Error::IoError(error))
//         });
//     }

//     fn remove_files() {
//         remove_file("bootstrap.cache");
//         remove_file("crust.config");
//     }

//     fn create_empty_file(extension: &'static str, default_content: &'static str) {
//         let _ = ::crust::current_bin_dir().and_then(|mut cur_bin_dir| {
//             cur_bin_dir.push(get_file_name(extension));
//             let mut file = try!(::std::fs::File::create(cur_bin_dir));
//             let _ = try!(write!(&mut file, "{}", default_content));
//             file.sync_all().map_err(|error| ::crust::error::Error::IoError(error))
//         });
//     }

//     fn create_empty_files() {
//         create_empty_file("bootstrap.cache", "[]");
//         create_empty_file("crust.config",
//                           "{\n\t\"tcp_listening_port\": 5483,\n\t\"utp_listening_port\": \
//                            null,\n\t\"override_default_bootstrap\": false,\n\t\"hard_coded_contacts\": \
//                            [],\n\t\"beacon_port\": 5484\n}\n");
//     }

//     #[test]
//     fn network_test() {
//         let mut env = Environment::new();

//         // ======================= Put/Get test ====================================================
//         println!("\n======================= Put/Get test ====================================================");
//         let value = generate_random_vec_u8(1024);
//         let im_data = ImmutableData::new(ImmutableDataType::Normal, value);
//         println!("Putting data");
//         unwrap_result!(env.client.routing.send_put_request(Authority::ClientManager(env.client.name),
//                                                            Data::Immutable(im_data.clone())));
//         let _ = unwrap_result!(wait_for_hits(&env.vaults_comms,
//                                              3,
//                                              immutable_data_manager::REPLICANTS,
//                                              ::time::Duration::minutes(3)));
//         println!("Getting data");
//         unwrap_result!(env.client.routing.send_get_request(Authority::NaeManager(im_data.name()),
//                                                            DataRequest::Immutable(im_data.name(),
//                                                                                       ImmutableDataType::Normal)));
//         wait_for_client_get(&env.client.receiver,
//                             Data::Immutable(im_data),
//                             Duration::minutes(1));
//         env.consume_vaults_events(Duration::seconds(10));

//         // ======================= Post test =======================================================
//         println!("\n======================= Post test =======================================================");
//         let name = random();
//         let value = generate_random_vec_u8(1024);
//         let sign_keys = ::sodiumoxide::crypto::sign::gen_keypair();
//         let sd = unwrap_result!(StructuredData::new(0,
//                                                     name,
//                                                     0,
//                                                     value.clone(),
//                                                     vec![sign_keys.0],
//                                                     vec![],
//                                                     Some(&sign_keys.1)));
//         println!("Putting data");
//         unwrap_result!(env.client.routing.send_put_request(Authority::ClientManager(env.client.name),
//                                                            Data::Structured(sd.clone())));
//         let _ = unwrap_result!(wait_for_hits(&env.vaults_comms,
//                                              1,
//                                              GROUP_SIZE as usize,
//                                              Duration::minutes(3)));

//         let keys = ::sodiumoxide::crypto::sign::gen_keypair();
//         let sd_new = unwrap_result!(StructuredData::new(0,
//                                                         name,
//                                                         1,
//                                                         value.clone(),
//                                                         vec![keys.0],
//                                                         vec![sign_keys.0],
//                                                         Some(&sign_keys.1)));
//         println!("Posting data");
//         unwrap_result!(env.client.routing.send_post_request(Authority::NaeManager(sd.name()),
//                                                             Data::Structured(sd_new.clone())));
//         let _ = unwrap_result!(wait_for_hits(&env.vaults_comms,
//                                              1,
//                                              GROUP_SIZE as usize,
//                                              Duration::minutes(3)));

//         println!("Getting data");
//         unwrap_result!(env.client.routing.send_get_request(Authority::NaeManager(sd.name()),
//                                                            DataRequest::Structured(name, 0)));
//         wait_for_client_get(&env.client.receiver,
//                             Data::Structured(sd_new),
//                             Duration::minutes(1));

//         // ======================= Churn (node down) ImmutableData test ============================
//         println!("\n======================= Churn (node down) ImmutableData test ============================");
//         let value = generate_random_vec_u8(1024);
//         let im_data = ImmutableData::new(ImmutableDataType::Normal, value);
//         println!("Putting data");
//         unwrap_result!(env.client.routing.send_put_request(Authority::ClientManager(env.client.name),
//                                                            Data::Immutable(im_data.clone())));
//         let pmid_nodes = unwrap_result!(wait_for_hits(&env.vaults_comms,
//                                                       3,
//                                                       immutable_data_manager::REPLICANTS,
//                                                       Duration::minutes(3)));

//         println!("Stopping vault {}", pmid_nodes[0]);
//         env.vaults_comms[pmid_nodes[0]].stop();
//         // Waiting for the notifications happen
//         let _ = unwrap_result!(wait_for_hits(&env.vaults_comms,
//                                              30,
//                                              GROUP_SIZE as usize / 2 + 1,
//                                              Duration::minutes(3)));
//         env.consume_vaults_events(::time::Duration::seconds(10));

//         // ======================= Churn (node up) ImmutableData test ==============================
//         println!("\n======================= Churn (node up) ImmutableData test ==============================");
//         let value = generate_random_vec_u8(1024);
//         let im_data = ImmutableData::new(ImmutableDataType::Normal, value);
//         println!("Putting data");
//         unwrap_result!(env.client.routing.send_put_request(Authority::ClientManager(env.client.name),
//                                                            Data::Immutable(im_data.clone())));
//         let _ = unwrap_result!(wait_for_hits(&env.vaults_comms,
//                                              3,
//                                              immutable_data_manager::REPLICANTS,
//                                              Duration::minutes(3)));

//         println!("Starting new vault");
//         let mut index = Environment::network_size() - 1;
//         env.vaults_comms.push(VaultComms::new(index));

//         println!("Getting data");
//         unwrap_result!(env.client.routing.send_get_request(Authority::NaeManager(im_data.name()),
//                                                            DataRequest::Immutable(im_data.name(),
//                                                                                       ImmutableDataType::Normal)));
//         wait_for_client_get(&env.client.receiver,
//                             Data::Immutable(im_data),
//                             Duration::minutes(1));
//         env.consume_vaults_events(Duration::seconds(10));

//         // ======================= Churn (two nodes down) ImmutableData test =======================
//         println!("\n======================= Churn (two nodes down) ImmutableData test =======================");
//         let value = generate_random_vec_u8(1024);
//         let im_data = ImmutableData::new(ImmutableDataType::Normal, value);
//         println!("Putting data");
//         unwrap_result!(env.client.routing.send_put_request(Authority::ClientManager(env.client.name),
//                                                            Data::Immutable(im_data.clone())));
//         let pmid_nodes = unwrap_result!(wait_for_hits(&env.vaults_comms,
//                                                       3,
//                                                       immutable_data_manager::REPLICANTS,
//                                                       Duration::minutes(3)));

//         println!("Stopping vault {}", pmid_nodes[0]);
//         env.vaults_comms[pmid_nodes[0]].stop();
//         println!("Stopping vault {}", pmid_nodes[1]);
//         env.vaults_comms[pmid_nodes[1]].stop();
//         // Waiting for the replications happen
//         let _ = unwrap_result!(wait_for_hits(&env.vaults_comms, 3, 1, ::time::Duration::minutes(3)));

//         // ======================= Churn (node up) StructuredData test =============================
//         println!("\n======================= Churn (node up) StructuredData test =============================");
//         let name = random();
//         let value = generate_random_vec_u8(1024);
//         let sign_keys = ::sodiumoxide::crypto::sign::gen_keypair();
//         let sd = unwrap_result!(StructuredData::new(0,
//                                                     name,
//                                                     0,
//                                                     value.clone(),
//                                                     vec![sign_keys.0],
//                                                     vec![],
//                                                     Some(&sign_keys.1)));
//         println!("Putting data");
//         unwrap_result!(env.client.routing.send_put_request(Authority::ClientManager(env.client.name),
//                                                            Data::Structured(sd.clone())));
//         let _ = unwrap_result!(wait_for_hits(&env.vaults_comms,
//                                              1,
//                                              GROUP_SIZE as usize - 2,
//                                              Duration::minutes(3)));

//         println!("Starting new vault");
//         index = Environment::network_size() - 2;
//         env.vaults_comms.push(VaultComms::new(index));

//         println!("Getting data");
//         unwrap_result!(env.client.routing.send_get_request(Authority::NaeManager(sd.name()),
//                                                            DataRequest::Structured(name, 0)));
//         wait_for_client_get(&env.client.receiver,
//                             Data::Structured(sd),
//                             Duration::minutes(1));
//     }
// }

// #[cfg(all(test, feature = "use-mock-routing"))]
// mod mock_routing_test {
//     use super::*;

//     struct VaultComms {
//         receiver: ::std::sync::mpsc::Receiver<(::routing::data::Data)>,
//         killer: ::std::sync::Arc<::std::sync::atomic::AtomicBool>,
//         join_handle: Option<::std::thread::JoinHandle<()>>,
//     }

//     impl Drop for VaultComms {
//         fn drop(&mut self) {
//             self.killer.store(true, ::std::sync::atomic::Ordering::Relaxed);
//             if let Some(join_handle) = self.join_handle.take() {
//                 unwrap_result!(join_handle.join());
//             }
//         }
//     }


//     fn mock_env_setup() -> (Routing, VaultComms) {
//         ::utils::initialise_logger();
//         let killer = ::std::sync::Arc::new(::std::sync::atomic::AtomicBool::new(false));
//         let mut vault = Vault::new(None, Some(killer.clone()));
//         let mut routing = vault.pmid_node.routing();
//         let receiver = routing.get_client_receiver();
//         let join_handle = Some(unwrap_result!(::std::thread::Builder::new().spawn(move || vault.do_run())));

//         let mut available_nodes = Vec::with_capacity(30);
//         for _ in 0..30 {
//             available_nodes.push(random());
//         }
//         routing.churn_event(available_nodes, random());
//         (routing,
//          VaultComms {
//             receiver: receiver,
//             killer: killer,
//             join_handle: join_handle,
//         })
//     }

//     #[test]
//     fn put_get_flow() {
//         let (mut routing, vault_comms) = mock_env_setup();

//         let client_name = random();
//         let sign_keys = ::sodiumoxide::crypto::sign::gen_keypair();
//         let value = generate_random_vec_u8(1024);
//         let im_data = ImmutableData::new(ImmutableDataType::Normal, value);
//         routing.client_put(client_name,
//                            sign_keys.0,
//                            ::routing::data::Data::Immutable(im_data.clone()));
//         let duration = ::std::time::Duration::from_millis(2000);
//         ::std::thread::sleep(duration);

//         let data_request = ::routing::data::DataRequest::Immutable(im_data.name(), ImmutableDataType::Normal);
//         routing.client_get(client_name, sign_keys.0, data_request);
//         for it in vault_comms.receiver.iter() {
//             assert_eq!(it, ::routing::data::Data::Immutable(im_data));
//             break;
//         }
//     }

//     #[test]
//     fn post_flow() {
//         let (mut routing, vault_comms) = mock_env_setup();

//         let name = random();
//         let value = generate_random_vec_u8(1024);
//         let sign_keys = ::sodiumoxide::crypto::sign::gen_keypair();
//         let sd = unwrap_result!(::routing::structured_data::StructuredData::new(0,
//                                                                                 name,
//                                                                                 0,
//                                                                                 value.clone(),
//                                                                                 vec![sign_keys.0],
//                                                                                 vec![],
//                                                                                 Some(&sign_keys.1)));

//         let client_name = random();
//         routing.client_put(client_name,
//                            sign_keys.0,
//                            ::routing::data::Data::Structured(sd.clone()));
//         let duration = ::std::time::Duration::from_millis(2000);
//         ::std::thread::sleep(duration);

//         let keys = ::sodiumoxide::crypto::sign::gen_keypair();
//         let sd_new = unwrap_result!(::routing::structured_data::StructuredData::new(0,
//                                                                                     name,
//                                                                                     1,
//                                                                                     value.clone(),
//                                                                                     vec![keys.0],
//                                                                                     vec![sign_keys.0],
//                                                                                     Some(&sign_keys.1)));
//         routing.client_post(client_name,
//                             sign_keys.0,
//                             ::routing::data::Data::Structured(sd_new.clone()));
//         let duration = ::std::time::Duration::from_millis(2000);
//         ::std::thread::sleep(duration);

//         let data_request = ::routing::data::DataRequest::Structured(name, 0);
//         routing.client_get(client_name, sign_keys.0, data_request);
//         for it in vault_comms.receiver.iter() {
//             assert_eq!(it, ::routing::data::Data::Structured(sd_new));
//             break;
//         }
//     }
// }<|MERGE_RESOLUTION|>--- conflicted
+++ resolved
@@ -257,17 +257,15 @@
              &ResponseContent::PutSuccess(_, ref message_id)) => {
                 self.maid_manager.handle_put_success(routing_node, message_id)
             }
-<<<<<<< HEAD
             (&Authority::NodeManager(_),
              &Authority::NaeManager(_),
              &ResponseContent::PutSuccess(_, ref message_id)) => {
                 self.immutable_data_manager.handle_put_success(message_id, &response)
-=======
+            }
             (&Authority::ManagedNode(pmid_node),
              &Authority::NodeManager(_),
              &ResponseContent::PutSuccess(_, ref message_id)) => {
                 self.pmid_manager.handle_put_success(routing_node, &pmid_node, message_id)
->>>>>>> 6cc80aae
             }
             // ================== PutFailure ==================
             (&Authority::NaeManager(_),
