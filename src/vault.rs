--- conflicted
+++ resolved
@@ -82,11 +82,7 @@
                 match data_request {
                     DataRequest::ImmutableData(_, _) => self.data_manager.handle_get(&name),
                     DataRequest::StructuredData(_, _) => self.sd_manager.handle_get(name),
-<<<<<<< HEAD
-                    _ => Err(From::from(ResponseError::InvalidRequest))
-=======
                     _ => Err(ResponseError::InvalidRequest)
->>>>>>> db6cbcc3
                 }
             }
             Authority::ManagedNode => {
@@ -549,11 +545,7 @@
         sd_manager_put(&mut vault, from.clone(), dest.clone(), sd.clone());
 
         let keys2 = crypto::sign::gen_keypair();
-<<<<<<< HEAD
         let sd_new = StructuredData::new(0, name, 1, value.clone(), vec![keys2.0], vec![keys1.0], &keys2.1).ok().unwrap();
-=======
-        let mut sd_new = StructuredData::new(0, name, 1, value.clone(), vec![keys2.0], vec![keys1.0], &keys2.1).ok().unwrap();
->>>>>>> db6cbcc3
         sd_manager_post(&mut vault, from.clone(), dest.clone(), sd_new.clone());
 
         sd_manager_get(&mut vault, from.clone(), StructuredData::compute_name(0, &name), sd_new);
